LineBreakpoint created at frameObject.kt:6
!JDK_HOME!\bin\java -agentlib:jdwp=transport=dt_socket,address=!HOST_NAME!:!HOST_PORT!,suspend=y,server=n -Dfile.encoding=!FILE_ENCODING! -classpath !APP_PATH!\classes;!KOTLIN_RUNTIME!;!CUSTOM_LIBRARY!;!RT_JAR! frameObject.FrameObjectPackage
Connected to the target VM, address: '!HOST_NAME!:PORT_NAME!', transport: 'socket'
frameObject.kt:5
Compile bytecode for O.obProp
package frameObject

fun main(args: Array<String>) {
    foo {
        //Breakpoint!
        O.obProp
    }
}

object O {
    val obProp = 1
}

fun foo(f: () -> Unit) {
    f()
}

// PRINT_FRAME

// EXPRESSION: O.obProp
// RESULT: 1: I
<<<<<<< HEAD
 frame    = invoke():6, FrameObjectPackage$main$1 {frameObject}
   this     = this = {frameObject.FrameObjectPackage$main$1@uniqueID}"kotlin.Function0<kotlin.Unit>"
=======
 frame    = invoke():6, FrameObjectPackage$@packagePartHASH$main$1 {frameObject}
   this     = this = {frameObject.FrameObjectPackage$@packagePartHASH$main$1@uniqueID}kotlin.Function0<kotlin.Unit>
>>>>>>> da159c1e
Disconnected from the target VM, address: '!HOST_NAME!:PORT_NAME!', transport: 'socket'

Process finished with exit code 0<|MERGE_RESOLUTION|>--- conflicted
+++ resolved
@@ -24,13 +24,8 @@
 
 // EXPRESSION: O.obProp
 // RESULT: 1: I
-<<<<<<< HEAD
- frame    = invoke():6, FrameObjectPackage$main$1 {frameObject}
-   this     = this = {frameObject.FrameObjectPackage$main$1@uniqueID}"kotlin.Function0<kotlin.Unit>"
-=======
  frame    = invoke():6, FrameObjectPackage$@packagePartHASH$main$1 {frameObject}
-   this     = this = {frameObject.FrameObjectPackage$@packagePartHASH$main$1@uniqueID}kotlin.Function0<kotlin.Unit>
->>>>>>> da159c1e
+   this     = this = {frameObject.FrameObjectPackage$@packagePartHASH$main$1@uniqueID}"kotlin.Function0<kotlin.Unit>"
 Disconnected from the target VM, address: '!HOST_NAME!:PORT_NAME!', transport: 'socket'
 
 Process finished with exit code 0